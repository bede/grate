use crate::index::load_minimizer_hashes;
use anyhow::{Context, Result};
use flate2::write::GzEncoder;
use indicatif::{ProgressBar, ProgressDrawTarget, ProgressStyle};
use liblzma::write::XzEncoder;
use paraseq::Record;
use paraseq::fastx::Reader;
use paraseq::parallel::{
    InterleavedParallelProcessor, InterleavedParallelReader, PairedParallelProcessor, PairedParallelReader, ParallelProcessor, ParallelReader,
};
use parking_lot::Mutex;
use rustc_hash::FxHashSet;
use serde::{Deserialize, Serialize};
use std::fs::{File, OpenOptions};
use std::io::{self, BufWriter, Write};
use std::path::{Path, PathBuf};
use std::sync::Arc;
use std::time::Instant;
use zstd::stream::write::Encoder as ZstdEncoder;

const OUTPUT_BUFFER_SIZE: usize = 8 * 1024 * 1024; // Opt: 8MB output buffer
const DEFAULT_BUFFER_SIZE: usize = 64 * 1024;

type BoxedWriter = Box<dyn Write + Send>;

/// Create a paraseq reader from optional path (stdin if None or "-")
fn create_paraseq_reader(path: Option<&str>) -> Result<Reader<Box<dyn std::io::Read + Send>>> {
    match path {
        None | Some("-") => {
            let stdin_reader = Box::new(std::io::stdin()) as Box<dyn std::io::Read + Send>;
            Reader::new(stdin_reader)
                .map_err(|e| anyhow::anyhow!("Failed to create stdin reader: {}", e))
        }
        Some(p) => {
            let (reader, _format) = niffler::send::from_path(p)
                .map_err(|e| anyhow::anyhow!("Failed to open file {}: {}", p, e))?;
            Reader::new(reader)
                .map_err(|e| anyhow::anyhow!("Failed to create reader for {}: {}", p, e))
        }
    }
}

/// Format a single record into a buffer (FASTA/FASTQ format)
fn format_record_to_buffer<R: Record>(
    record: &R,
    counter: u64,
    rename: bool,
    buffer: &mut Vec<u8>,
) -> Result<()> {
    let is_fasta = record.qual().is_none();

    // Header line
    buffer.write(if is_fasta { b">" } else { b"@" })?;
    if rename {
        buffer.extend_from_slice(counter.to_string().as_bytes());
    } else {
        buffer.extend_from_slice(&record.id());
    }
    buffer.write(b"\n")?;

    // Sequence line
    buffer.extend_from_slice(&record.seq_raw());

    if is_fasta {
        buffer.write(b"\n")?;
    } else {
        // FASTQ: plus line and quality
        buffer.write(b"\n+\n")?;
        if let Some(qual) = record.qual() {
            buffer.extend_from_slice(&qual);
        }
        buffer.write(b"\n")?;
    }
    Ok(())
}

/// Validate compression level for the given format
fn validate_compression_level(level: u8, min: u8, max: u8, format: &str) -> Result<()> {
    if level < min || level > max {
        Err(anyhow::anyhow!(
            "Invalid {} compression level {}. Must be between {} and {}.",
            format,
            level,
            min,
            max
        ))
    } else {
        Ok(())
    }
}

// Return a file writer appropriate for the output path extension
fn get_writer(output_path: &str, compression_level: u8) -> Result<BoxedWriter> {
    if output_path == "-" {
        return Ok(Box::new(BufWriter::with_capacity(
            OUTPUT_BUFFER_SIZE,
            io::stdout(),
        )));
    }

    let file = OpenOptions::new()
        .write(true)
        .create(true)
        .truncate(true)
        .open(output_path)
        .context(format!("Failed to create output file: {}", output_path))?;

    let buffered_file = BufWriter::with_capacity(OUTPUT_BUFFER_SIZE, file);

    match output_path {
        p if p.ends_with(".gz") => {
            validate_compression_level(compression_level, 1, 9, "gzip")?;
            Ok(Box::new(GzEncoder::new(
                buffered_file,
                flate2::Compression::new(compression_level as u32),
            )))
        }
        p if p.ends_with(".zst") => {
            validate_compression_level(compression_level, 1, 22, "zstd")?;
            Ok(Box::new(ZstdEncoder::new(
                buffered_file,
                compression_level as i32,
            )?))
        }
        p if p.ends_with(".xz") => {
            validate_compression_level(compression_level, 0, 9, "xz")?;
            Ok(Box::new(XzEncoder::new(
                buffered_file,
                compression_level as u32,
            )))
        }
        _ => Ok(Box::new(buffered_file)),
    }
}

// JSON summary structure
#[derive(Serialize, Deserialize)]
pub struct FilterSummary {
    version: String,
    index: String,
    input: String,
    input2: Option<String>,
    output: String,
    output2: Option<String>,
    k: u8,
    w: u16,
    abs_threshold: usize,
    rel_threshold: f64,
    prefix_length: usize,
    deplete: bool,
    rename: bool,
    seqs_in: u64,
    seqs_out: u64,
    seqs_out_proportion: f64,
    seqs_removed: u64,
    seqs_removed_proportion: f64,
    bp_in: u64,
    bp_out: u64,
    bp_out_proportion: f64,
    bp_removed: u64,
    bp_removed_proportion: f64,
    time: f64,
    seqs_per_second: u64,
    bp_per_second: u64,
}

#[derive(Clone)]
struct FilterProcessor {
    // Minimizer matching parameters
    minimizer_hashes: Arc<FxHashSet<u64>>,
    kmer_length: u8,
    window_size: u16,
    abs_threshold: usize,
    rel_threshold: f64,
    prefix_length: usize,
    deplete: bool,
    rename: bool,
    debug: bool,

    // Local buffers
    local_buffer: Vec<u8>,
    local_stats: ProcessingStats,

    // Global state
    global_writer: Arc<Mutex<BoxedWriter>>,
    global_writer2: Option<Arc<Mutex<BoxedWriter>>>,
    global_stats: Arc<Mutex<ProcessingStats>>,
    spinner: Option<Arc<Mutex<ProgressBar>>>,
    filtering_start_time: Instant,
}

#[derive(Clone, Default)]
struct ProcessingStats {
    total_seqs: u64,
    filtered_seqs: u64,
    total_bp: u64,
    output_bp: u64,
    filtered_bp: u64,
    output_seq_counter: u64,
}

impl FilterProcessor {
    /// Calculate required hits based on absolute and relative thresholds
    fn calculate_required_hits(&self, total_minimizers: usize) -> usize {
        let abs_required = self.abs_threshold;
        let rel_required = if total_minimizers == 0 {
            0
        } else {
            ((self.rel_threshold * total_minimizers as f64).round() as usize).max(1)
        };
        abs_required.max(rel_required)
    }

    /// Check if sequence meets filtering criteria
    fn meets_filtering_criteria(&self, hit_count: usize, total_minimizers: usize) -> bool {
        let required = self.calculate_required_hits(total_minimizers);
        if self.deplete {
            hit_count < required
        } else {
            hit_count >= required
        }
    }
    fn new(
        minimizer_hashes: Arc<FxHashSet<u64>>,
        kmer_length: u8,
        window_size: u16,
        abs_threshold: usize,
        rel_threshold: f64,
        prefix_length: usize,
        deplete: bool,
        rename: bool,
        debug: bool,
        writer: BoxedWriter,
        writer2: Option<BoxedWriter>,
        spinner: Option<Arc<Mutex<ProgressBar>>>,
        filtering_start_time: Instant,
    ) -> Self {
        Self {
            minimizer_hashes,
            kmer_length,
            window_size,
            abs_threshold,
            rel_threshold,
            prefix_length,
            deplete,
            rename,
            debug,
            local_buffer: Vec::with_capacity(DEFAULT_BUFFER_SIZE),
            local_stats: ProcessingStats::default(),
            global_writer: Arc::new(Mutex::new(writer)),
            global_writer2: writer2.map(|w| Arc::new(Mutex::new(w))),
            global_stats: Arc::new(Mutex::new(ProcessingStats::default())),
            spinner,
            filtering_start_time,
        }
    }

    fn should_keep_sequence(&self, seq: &[u8]) -> (bool, usize, usize, Vec<String>) {
        if seq.len() < self.kmer_length as usize {
            return (self.deplete, 0, 0, Vec::new()); // If too short, keep if in deplete mode
        }

        // Apply prefix length limit if specified
        let effective_seq = if self.prefix_length > 0 && seq.len() > self.prefix_length {
            &seq[..self.prefix_length]
        } else {
            seq
        };

<<<<<<< HEAD
        // Get minimizer hash values
        let mut minimizer_buffer = Vec::with_capacity(64);
        fill_minimizer_hashes(
            effective_seq,
            self.kmer_length,
            self.window_size,
            &mut minimizer_buffer,
            None,
=======
        // Get minimizer positions first
        let canonical_seq = effective_seq
            .iter()
            .map(|&b| match b {
                b'A' | b'a' => b'A',
                b'C' | b'c' => b'C',
                b'G' | b'g' => b'G',
                b'T' | b't' => b'T',
                _ => b'C', // Default for ambiguous bases
            })
            .collect::<Vec<u8>>();

        let mut positions = Vec::new();
        simd_minimizers::canonical_minimizer_positions(
            packed_seq::AsciiSeq(&canonical_seq),
            self.kmer_length as usize,
            self.window_size as usize,
            &mut positions,
>>>>>>> da1157b8
        );

        // Filter positions to only include k-mers with ACGT bases
        let valid_positions: Vec<u32> = positions
            .into_iter()
            .filter(|&pos| {
                let pos_usize = pos as usize;
                let kmer = &effective_seq[pos_usize..pos_usize + self.kmer_length as usize];
                kmer.iter()
                    .all(|&b| matches!(b, b'A' | b'C' | b'G' | b'T' | b'a' | b'c' | b'g' | b't'))
            })
            .collect();

        // Get hash values for valid positions
        let minimizer_values: Vec<u64> = simd_minimizers::iter_canonical_minimizer_values(
            packed_seq::AsciiSeq(&canonical_seq),
            self.kmer_length as usize,
            &valid_positions,
        )
        .map(|kmer| xxhash_rust::xxh3::xxh3_64(&kmer.to_le_bytes()))
        .collect();

        // Count distinct minimizer hits and collect matching k-mers
        let mut seen_hits = FxHashSet::default();
        let mut hit_count = 0;
        let mut hit_kmers = Vec::new();

        for (i, &hash) in minimizer_values.iter().enumerate() {
            if self.minimizer_hashes.contains(&hash) && seen_hits.insert(hash) {
                hit_count += 1;
                // Extract the k-mer sequence at this position
                if self.debug && i < valid_positions.len() {
                    let pos = valid_positions[i] as usize;
                    let kmer = &effective_seq[pos..pos + self.kmer_length as usize];
                    hit_kmers.push(String::from_utf8_lossy(kmer).to_string());
                }
            }
        }

        (
            self.meets_filtering_criteria(hit_count, minimizer_values.len()),
            hit_count,
            minimizer_values.len(),
            hit_kmers,
        )
    }

    fn get_minimizer_hashes_and_positions(&self, seq: &[u8]) -> (Vec<u64>, Vec<u32>) {
        // Canonicalize sequence
        let canonical_seq = seq
            .iter()
            .map(|&b| match b {
                b'A' | b'a' => b'A',
                b'C' | b'c' => b'C',
                b'G' | b'g' => b'G',
                b'T' | b't' => b'T',
                _ => b'C',
            })
            .collect::<Vec<u8>>();

        let mut positions = Vec::new();
        simd_minimizers::canonical_minimizer_positions(
            packed_seq::AsciiSeq(&canonical_seq),
            self.kmer_length as usize,
            self.window_size as usize,
            &mut positions,
        );

        // Filter to valid positions
        let valid_positions: Vec<u32> = positions
            .into_iter()
            .filter(|&pos| {
                let pos_usize = pos as usize;
                if pos_usize + self.kmer_length as usize <= seq.len() {
                    let kmer = &seq[pos_usize..pos_usize + self.kmer_length as usize];
                    kmer.iter().all(|&b| {
                        matches!(b, b'A' | b'C' | b'G' | b'T' | b'a' | b'c' | b'g' | b't')
                    })
                } else {
                    false
                }
            })
            .collect();

        // Get hash values
        let hashes: Vec<u64> = simd_minimizers::iter_canonical_minimizer_values(
            packed_seq::AsciiSeq(&canonical_seq),
            self.kmer_length as usize,
            &valid_positions,
        )
        .map(|kmer| xxhash_rust::xxh3::xxh3_64(&kmer.to_le_bytes()))
        .collect();

        (hashes, valid_positions)
    }

    fn should_keep_pair(&self, seq1: &[u8], seq2: &[u8]) -> (bool, usize, usize, Vec<String>) {
        let mut all_hashes = Vec::new();
        let mut all_positions = Vec::new();
        let mut all_sequences = Vec::new();
        let mut seen_hits_pair = FxHashSet::default();
        let mut pair_hit_count = 0;
        let mut hit_kmers = Vec::new();

        // Process read 1
        if seq1.len() >= self.kmer_length as usize {
            let effective_seq = if self.prefix_length > 0 && seq1.len() > self.prefix_length {
                &seq1[..self.prefix_length]
            } else {
                seq1
            };

<<<<<<< HEAD
            fill_minimizer_hashes(
                effective_seq,
                self.kmer_length,
                self.window_size,
                &mut minimizer_buffer1,
                None,
            );

            for &hash in &minimizer_buffer1 {
                if self.minimizer_hashes.contains(&hash) && seen_hits_pair.insert(hash) {
                    pair_hit_count += 1;
                }
            }
=======
            let (hashes, positions) = self.get_minimizer_hashes_and_positions(effective_seq);
            all_hashes.extend(hashes);
            all_positions.extend(positions);
            all_sequences.extend(vec![effective_seq; all_hashes.len()]);
>>>>>>> da1157b8
        }

        // Process read 2
        if seq2.len() >= self.kmer_length as usize {
            let effective_seq = if self.prefix_length > 0 && seq2.len() > self.prefix_length {
                &seq2[..self.prefix_length]
            } else {
                seq2
            };

<<<<<<< HEAD
            fill_minimizer_hashes(
                effective_seq,
                self.kmer_length,
                self.window_size,
                &mut minimizer_buffer2,
                None,
            );
=======
            let (hashes, positions) = self.get_minimizer_hashes_and_positions(effective_seq);
            let start_idx = all_hashes.len();
            all_hashes.extend(hashes);
            all_positions.extend(positions);
            all_sequences.extend(vec![effective_seq; all_hashes.len() - start_idx]);
        }
>>>>>>> da1157b8

        // Count hits and collect k-mers
        for (i, &hash) in all_hashes.iter().enumerate() {
            if self.minimizer_hashes.contains(&hash) && seen_hits_pair.insert(hash) {
                pair_hit_count += 1;
                if self.debug && i < all_positions.len() && i < all_sequences.len() {
                    let pos = all_positions[i] as usize;
                    let seq = all_sequences[i];
                    if pos + self.kmer_length as usize <= seq.len() {
                        let kmer = &seq[pos..pos + self.kmer_length as usize];
                        hit_kmers.push(String::from_utf8_lossy(kmer).to_string());
                    }
                }
            }
        }

        let total_minimizers = all_hashes.len();
        (
            self.meets_filtering_criteria(pair_hit_count, total_minimizers),
            pair_hit_count,
            total_minimizers,
            hit_kmers,
        )
    }

    fn write_record<Rf: Record>(&mut self, record: Rf) -> Result<()> {
        self.local_stats.output_seq_counter += 1;
        format_record_to_buffer(
            &record,
            self.local_stats.output_seq_counter,
            self.rename,
            &mut self.local_buffer,
        )
    }

    fn update_spinner(&self) {
        if let Some(ref spinner) = self.spinner {
            let stats = self.global_stats.lock();
            let elapsed = self.filtering_start_time.elapsed();
            let seqs_per_sec = stats.total_seqs as f64 / elapsed.as_secs_f64();
            let bp_per_sec = stats.total_bp as f64 / elapsed.as_secs_f64();
            let mbp_per_sec = bp_per_sec / 1_000_000.0;

            let output_seqs = stats.total_seqs - stats.filtered_seqs;
            let output_proportion = if stats.total_seqs > 0 {
                output_seqs as f64 / stats.total_seqs as f64
            } else {
                0.0
            };

            let output_bp_proportion = if stats.total_bp > 0 {
                stats.output_bp as f64 / stats.total_bp as f64
            } else {
                0.0
            };

            spinner.lock().set_message(format!(
                "Retained {}/{} sequences ({:.2}%), {}/{} bp ({:.2}%). {:.0} seqs/s ({:.1} Mbp/s)",
                output_seqs,
                stats.total_seqs,
                output_proportion * 100.0,
                stats.output_bp,
                stats.total_bp,
                output_bp_proportion * 100.0,
                seqs_per_sec,
                mbp_per_sec
            ));
        }
    }
}

impl ParallelProcessor for FilterProcessor {
    fn process_record<Rf: Record>(&mut self, record: Rf) -> paraseq::parallel::Result<()> {
        let seq_len = record.seq_raw().len();
        self.local_stats.total_seqs += 1;
        self.local_stats.total_bp += seq_len as u64;

        let (should_keep, hit_count, total_minimizers, hit_kmers) =
            self.should_keep_sequence(&record.seq_raw());

        // Show debug info for sequences with hits
        if self.debug && hit_count > 0 {
            eprintln!(
                "DEBUG: {} hits={}/{} keep={} kmers=[{}]",
                String::from_utf8_lossy(&record.id()),
                hit_count,
                total_minimizers,
                should_keep,
                hit_kmers.join(",")
            );
        }

        if should_keep {
            self.local_stats.output_bp += seq_len as u64;
            self.write_record(record)?;
        } else {
            self.local_stats.filtered_seqs += 1;
            self.local_stats.filtered_bp += seq_len as u64;
        }

        Ok(())
    }

    fn on_batch_complete(&mut self) -> paraseq::parallel::Result<()> {
        // Write buffer to output
        if !self.local_buffer.is_empty() {
            let mut global_writer = self.global_writer.lock();
            global_writer.write_all(&self.local_buffer)?;
            global_writer.flush()?;
        }
        
        // Clear buffer after releasing the lock for better performance
        self.local_buffer.clear();

        // Update global stats
        {
            let mut stats = self.global_stats.lock();
            stats.total_seqs += self.local_stats.total_seqs;
            stats.filtered_seqs += self.local_stats.filtered_seqs;
            stats.total_bp += self.local_stats.total_bp;
            stats.output_bp += self.local_stats.output_bp;
            stats.filtered_bp += self.local_stats.filtered_bp;
            stats.output_seq_counter += self.local_stats.output_seq_counter;
        }

        // Update spinner
        self.update_spinner();

        // Reset local stats
        self.local_stats = ProcessingStats::default();

        Ok(())
    }
}

impl InterleavedParallelProcessor for FilterProcessor {
    fn process_interleaved_pair<Rf: Record>(
        &mut self,
        record1: Rf,
        record2: Rf,
    ) -> paraseq::parallel::Result<()> {
        let seq1_len = record1.seq_raw().len();
        let seq2_len = record2.seq_raw().len();
        self.local_stats.total_seqs += 2;
        self.local_stats.total_bp += (seq1_len + seq2_len) as u64;

        let (should_keep, hit_count, total_minimizers, hit_kmers) =
            self.should_keep_pair(&record1.seq_raw(), &record2.seq_raw());

        // Debug info for interleaved pairs
        if self.debug && hit_count > 0 {
            eprintln!(
                "DEBUG: {}/{} hits={}/{} keep={} kmers=[{}]",
                String::from_utf8_lossy(&record1.id()),
                String::from_utf8_lossy(&record2.id()),
                hit_count,
                total_minimizers,
                should_keep,
                hit_kmers.join(",")
            );
        }

        if should_keep {
            self.local_stats.output_bp += (seq1_len + seq2_len) as u64;

            // Write both records to output
            self.write_record(record1)?;
            self.write_record(record2)?;
        } else {
            self.local_stats.filtered_seqs += 2;
            self.local_stats.filtered_bp += (seq1_len + seq2_len) as u64;
        }

        Ok(())
    }

    fn on_batch_complete(&mut self) -> paraseq::parallel::Result<()> {
        // Write buffer to output
        if !self.local_buffer.is_empty() {
            let mut global_writer = self.global_writer.lock();
            global_writer.write_all(&self.local_buffer)?;
            global_writer.flush()?;
        }
        
        // Clear buffer after releasing the lock for better performance
        self.local_buffer.clear();

        // Update global stats
        {
            let mut stats = self.global_stats.lock();
            stats.total_seqs += self.local_stats.total_seqs;
            stats.filtered_seqs += self.local_stats.filtered_seqs;
            stats.total_bp += self.local_stats.total_bp;
            stats.output_bp += self.local_stats.output_bp;
            stats.filtered_bp += self.local_stats.filtered_bp;
            stats.output_seq_counter += self.local_stats.output_seq_counter;
        }

        // Update spinner
        self.update_spinner();

        // Reset local stats
        self.local_stats = ProcessingStats::default();

        Ok(())
    }
}

impl PairedParallelProcessor for FilterProcessor {
    fn process_record_pair<Rf: Record>(
        &mut self,
        record1: Rf,
        record2: Rf,
    ) -> paraseq::parallel::Result<()> {
        let seq1_len = record1.seq_raw().len();
        let seq2_len = record2.seq_raw().len();
        self.local_stats.total_seqs += 2;
        self.local_stats.total_bp += (seq1_len + seq2_len) as u64;

        let (should_keep, hit_count, total_minimizers, hit_kmers) =
            self.should_keep_pair(&record1.seq_raw(), &record2.seq_raw());

        // Debug info for paired reads
        if self.debug && hit_count > 0 {
            eprintln!(
                "DEBUG: {}/{} hits={}/{} keep={} kmers=[{}]",
                String::from_utf8_lossy(&record1.id()),
                String::from_utf8_lossy(&record2.id()),
                hit_count,
                total_minimizers,
                should_keep,
                hit_kmers.join(",")
            );
        }

        if should_keep {
            self.local_stats.output_bp += (seq1_len + seq2_len) as u64;

            // Write to appropriate writers
            if self.global_writer2.is_some() {
                // Separate output files
                self.write_record(record1)?;

                // Temporarily swap buffers for second writer
                let mut temp_buffer = Vec::with_capacity(DEFAULT_BUFFER_SIZE);
                std::mem::swap(&mut self.local_buffer, &mut temp_buffer);

                self.write_record(record2)?;

                // Write second record to writer2
                if let Some(ref writer2) = self.global_writer2 {
                    let mut global_writer2 = writer2.lock();
                    global_writer2.write_all(&self.local_buffer)?;
                }

                // Restore original buffer with first record
                self.local_buffer = temp_buffer;
            } else {
                // Interleaved output
                self.write_record(record1)?;
                self.write_record(record2)?;
            }
        } else {
            self.local_stats.filtered_seqs += 2;
            self.local_stats.filtered_bp += (seq1_len + seq2_len) as u64;
        }

        Ok(())
    }

    fn on_batch_complete(&mut self) -> paraseq::parallel::Result<()> {
        // Write buffer to output
        if !self.local_buffer.is_empty() {
            let mut global_writer = self.global_writer.lock();
            global_writer.write_all(&self.local_buffer)?;
            global_writer.flush()?;
        }
        
        // Clear buffer after releasing the lock for better performance
        self.local_buffer.clear();

        // Also flush writer2 if it exists
        if let Some(ref writer2) = self.global_writer2 {
            let mut global_writer2 = writer2.lock();
            global_writer2.flush()?;
        }

        // Update global stats
        {
            let mut stats = self.global_stats.lock();
            stats.total_seqs += self.local_stats.total_seqs;
            stats.filtered_seqs += self.local_stats.filtered_seqs;
            stats.total_bp += self.local_stats.total_bp;
            stats.output_bp += self.local_stats.output_bp;
            stats.filtered_bp += self.local_stats.filtered_bp;
            stats.output_seq_counter += self.local_stats.output_seq_counter;
        }

        // Update spinner
        self.update_spinner();

        // Reset local stats
        self.local_stats = ProcessingStats::default();

        Ok(())
    }
}

pub fn run<P: AsRef<Path>>(
    minimizers_path: P,
    input_path: &str,
    input2_path: Option<&str>,
    output_path: &str,
    output2_path: Option<&str>,
    abs_threshold: usize,
    rel_threshold: f64,
    prefix_length: usize,
    summary_path: Option<&PathBuf>,
    deplete: bool,
    rename: bool,
    threads: usize,
    compression_level: u8,
    debug: bool,
    quiet: bool,
) -> Result<()> {
    let start_time = Instant::now();
    let version: String = env!("CARGO_PKG_VERSION").to_string();
    let tool_version = format!("deacon {}", version);

    // Enable quiet mode when debug is on to avoid mixed output
    let quiet = quiet || debug;

    // Configure thread pool if nonzero
    if threads > 0 {
        rayon::ThreadPoolBuilder::new()
            .num_threads(threads)
            .build_global()
            .context("Failed to initialize thread pool")?;
    }

    let mode = if deplete { "deplete" } else { "search" };

    let mut input_type = String::new();
    let mut options = Vec::<String>::new();
    let paired_stdin = input_path == "-" && input2_path.is_some() && input2_path.unwrap() == "-";
    if paired_stdin {
        input_type.push_str("interleaved");
    } else if let Some(_) = input2_path {
        input_type.push_str("paired");
    } else {
        input_type.push_str("single");
    }
    options.push(format!(
        "abs_threshold={}, rel_threshold={}",
        abs_threshold, rel_threshold
    ));
    if prefix_length > 0 {
        options.push(format!("prefix_length={}", prefix_length));
    }
    if rename {
        options.push("rename".to_string());
    }
    if threads > 0 {
        options.push(format!("threads={}", threads));
    }

    if !quiet {
        eprintln!(
            "Deacon v{}; mode: {}; input: {}; options: {}",
            version,
            mode,
            input_type,
            options.join(", ")
        );
    }

    // Load minimizers hashes and parse header
    let (minimizer_hashes, header) = load_minimizer_hashes(&minimizers_path)?;
    let minimizer_hashes = Arc::new(minimizer_hashes);

    let kmer_length = header.kmer_length();
    let window_size = header.window_size();

    let load_time = start_time.elapsed();
    if !quiet {
        eprintln!(
            "Loaded index (k={}, w={}) in {:.2?}",
            kmer_length, window_size, load_time
        );
    }

    // Create the appropriate writer(s) based on the output path(s)
    let writer = get_writer(output_path, compression_level)?;
    let writer2 = if let (Some(output2), Some(_)) = (output2_path, input2_path) {
        Some(get_writer(output2, compression_level)?)
    } else {
        None
    };

    // Progress bar setup (only if not quiet)
    let spinner = if !quiet {
        let pb = ProgressBar::with_draw_target(None, ProgressDrawTarget::stderr());
        pb.set_style(
            ProgressStyle::default_spinner()
                .tick_strings(&["⠋", "⠙", "⠹", "⠸", "⠼", "⠴", "⠦", "⠧", "⠇", "⠏"])
                .template("{msg} {spinner}")?,
        );
        pb.set_message("Filtering");
        Some(Arc::new(Mutex::new(pb)))
    } else {
        None
    };

    // Start timer for filtering rate calculation
    let filtering_start_time = Instant::now();

    // Create processor
    let processor = FilterProcessor::new(
        minimizer_hashes,
        kmer_length,
        window_size,
        abs_threshold,
        rel_threshold,
        prefix_length,
        deplete,
        rename,
        debug,
        writer,
        writer2,
        spinner.clone(),
        filtering_start_time,
    );

    // Process based on input type
    let num_threads = if threads == 0 {
        rayon::current_num_threads()
    } else {
        threads
    };

    if paired_stdin {
        // Interleaved paired from stdin - use native interleaved processor
        let reader = create_paraseq_reader(Some("-"))?;
        reader.process_parallel_interleaved(processor.clone(), num_threads)?;
    } else if let Some(input2_path) = input2_path {
        // Paired files
        let r1_reader = create_paraseq_reader(Some(input_path))?;
        let r2_reader = create_paraseq_reader(Some(input2_path))?;
        r1_reader.process_parallel_paired(r2_reader, processor.clone(), num_threads)?;
    } else {
        // Single file or stdin
        let reader = create_paraseq_reader(Some(input_path))?;
        reader.process_parallel(processor.clone(), num_threads)?;
    }

    // Get final stats
    let final_stats = processor.global_stats.lock();
    let total_seqs = final_stats.total_seqs;
    let filtered_seqs = final_stats.filtered_seqs;
    let total_bp = final_stats.total_bp;
    let output_bp = final_stats.output_bp;
    let filtered_bp = final_stats.filtered_bp;

    drop(final_stats); // Release lock

    // Flush writers - they should auto-flush on drop
    drop(processor.global_writer);
    if let Some(w2) = processor.global_writer2 {
        drop(w2);
    }

    let total_time = start_time.elapsed();
    let seqs_per_sec = total_seqs as f64 / total_time.as_secs_f64();
    let bp_per_sec = total_bp as f64 / total_time.as_secs_f64();
    let mbp_per_sec = bp_per_sec / 1_000_000.0;

    // Calculate proportions
    let filtered_proportion = if total_seqs > 0 {
        filtered_seqs as f64 / total_seqs as f64
    } else {
        0.0
    };

    let filtered_bp_proportion = if total_bp > 0 {
        filtered_bp as f64 / total_bp as f64
    } else {
        0.0
    };

    let output_seqs = total_seqs - filtered_seqs;
    let output_seq_proportion = if total_seqs > 0 {
        output_seqs as f64 / total_seqs as f64
    } else {
        0.0
    };

    let output_bp_proportion = if total_bp > 0 {
        output_bp as f64 / total_bp as f64
    } else {
        0.0
    };

    // Finish and clear spinner
    if let Some(ref spinner) = spinner {
        spinner.lock().finish_and_clear();
    }

    if !quiet {
        eprintln!(
            "Retained {}/{} sequences ({:.3}%), {}/{} bp ({:.3}%)",
            output_seqs,
            total_seqs,
            output_seq_proportion * 100.0,
            output_bp,
            total_bp,
            output_bp_proportion * 100.0
        );

        eprintln!(
            "Completed in {:.2?}. Speed: {:.0} seqs/s ({:.1} Mbp/s)",
            total_time, seqs_per_sec, mbp_per_sec
        );
    }

    // Build and write JSON summary if path provided
    if let Some(summary_file) = summary_path {
        let seqs_out = total_seqs - filtered_seqs;

        let summary = FilterSummary {
            version: tool_version,
            index: minimizers_path.as_ref().to_string_lossy().to_string(),
            input: input_path.to_string(),
            input2: input2_path.map(|s| s.to_string()),
            output: output_path.to_string(),
            output2: output2_path.map(|s| s.to_string()),
            k: kmer_length,
            w: window_size,
            abs_threshold,
            rel_threshold,
            prefix_length,
            deplete,
            rename,
            seqs_in: total_seqs as u64,
            seqs_out: seqs_out as u64,
            seqs_out_proportion: output_seq_proportion,
            seqs_removed: filtered_seqs as u64,
            seqs_removed_proportion: filtered_proportion,
            bp_in: total_bp as u64,
            bp_out: output_bp as u64,
            bp_out_proportion: output_bp_proportion,
            bp_removed: filtered_bp as u64,
            bp_removed_proportion: filtered_bp_proportion,
            time: total_time.as_secs_f64(),
            seqs_per_second: seqs_per_sec as u64,
            bp_per_second: bp_per_sec as u64,
        };

        let file = File::create(summary_file)
            .context(format!("Failed to create summary: {:?}", summary_file))?;
        let writer = BufWriter::new(file);

        serde_json::to_writer_pretty(writer, &summary).context("Failed to write summary")?;

        if !quiet {
            eprintln!("Summary saved to {:?}", summary_file);
        }
    }

    Ok(())
}

#[cfg(test)]
mod tests {
    use super::*;

    #[test]
    fn test_filter_summary() {
        let summary = FilterSummary {
            version: "deacon 0.1.0".to_string(),
            index: "test.idx".to_string(),
            input: "test.fastq".to_string(),
            input2: Some("test2.fastq".to_string()),
            output: "output.fastq".to_string(),
            output2: Some("output2.fastq".to_string()),
            k: 31,
            w: 21,
            abs_threshold: 1,
            rel_threshold: 0.01,
            prefix_length: 0,
            deplete: false,
            rename: false,
            seqs_in: 100,
            seqs_out: 90,
            seqs_out_proportion: 0.9,
            seqs_removed: 10,
            seqs_removed_proportion: 0.1,
            bp_in: 10000,
            bp_out: 9000,
            bp_out_proportion: 0.9,
            bp_removed: 1000,
            bp_removed_proportion: 0.1,
            time: 1.5,
            seqs_per_second: 66,
            bp_per_second: 6666,
        };

        let json = serde_json::to_string(&summary).unwrap();
        let parsed: FilterSummary = serde_json::from_str(&json).unwrap();

        assert_eq!(parsed.version, "deacon 0.1.0");
        assert_eq!(parsed.seqs_in, 100);
        assert_eq!(parsed.seqs_removed_proportion, 0.1);
        assert_eq!(parsed.seqs_out_proportion, 0.9);
        assert_eq!(parsed.bp_out_proportion, 0.9);
        assert_eq!(parsed.input, "test.fastq");
        assert_eq!(parsed.input2, Some("test2.fastq".to_string()));
        assert_eq!(parsed.output, "output.fastq");
        assert_eq!(parsed.output2, Some("output2.fastq".to_string()));
    }
}<|MERGE_RESOLUTION|>--- conflicted
+++ resolved
@@ -1,5 +1,8 @@
 use crate::index::load_minimizer_hashes;
 use anyhow::{Context, Result};
+use packed_seq;
+use simd_minimizers;
+use xxhash_rust;
 use flate2::write::GzEncoder;
 use indicatif::{ProgressBar, ProgressDrawTarget, ProgressStyle};
 use liblzma::write::XzEncoder;
@@ -267,16 +270,6 @@
             seq
         };
 
-<<<<<<< HEAD
-        // Get minimizer hash values
-        let mut minimizer_buffer = Vec::with_capacity(64);
-        fill_minimizer_hashes(
-            effective_seq,
-            self.kmer_length,
-            self.window_size,
-            &mut minimizer_buffer,
-            None,
-=======
         // Get minimizer positions first
         let canonical_seq = effective_seq
             .iter()
@@ -295,7 +288,6 @@
             self.kmer_length as usize,
             self.window_size as usize,
             &mut positions,
->>>>>>> da1157b8
         );
 
         // Filter positions to only include k-mers with ACGT bases
@@ -408,26 +400,10 @@
                 seq1
             };
 
-<<<<<<< HEAD
-            fill_minimizer_hashes(
-                effective_seq,
-                self.kmer_length,
-                self.window_size,
-                &mut minimizer_buffer1,
-                None,
-            );
-
-            for &hash in &minimizer_buffer1 {
-                if self.minimizer_hashes.contains(&hash) && seen_hits_pair.insert(hash) {
-                    pair_hit_count += 1;
-                }
-            }
-=======
             let (hashes, positions) = self.get_minimizer_hashes_and_positions(effective_seq);
             all_hashes.extend(hashes);
             all_positions.extend(positions);
             all_sequences.extend(vec![effective_seq; all_hashes.len()]);
->>>>>>> da1157b8
         }
 
         // Process read 2
@@ -438,22 +414,12 @@
                 seq2
             };
 
-<<<<<<< HEAD
-            fill_minimizer_hashes(
-                effective_seq,
-                self.kmer_length,
-                self.window_size,
-                &mut minimizer_buffer2,
-                None,
-            );
-=======
             let (hashes, positions) = self.get_minimizer_hashes_and_positions(effective_seq);
             let start_idx = all_hashes.len();
             all_hashes.extend(hashes);
             all_positions.extend(positions);
             all_sequences.extend(vec![effective_seq; all_hashes.len() - start_idx]);
         }
->>>>>>> da1157b8
 
         // Count hits and collect k-mers
         for (i, &hash) in all_hashes.iter().enumerate() {
